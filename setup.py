import io
import os
import re

from setuptools import setup


def read(*names, **kwargs):
    with open(os.path.join(os.path.dirname(__file__), *names)) as fp:
        return fp.read()


def find_version(*file_paths):
    version_file = read(*file_paths)
    version_match = re.search(r"^__version__ = ['\"]([^'\"]*)['\"]", version_file, re.M)
    if version_match:
        return version_match.group(1)
    raise RuntimeError("Unable to find version string.")


VERSION = find_version('deepmatcher', '__init__.py')
long_description = read('README.rst')

# Deepmatcher lists "fasttextmirror" as a dependency because the official "fasttext"
# release on PyPI is out of date and has not been updated in over a year.
# "fasttextmirror" is a clone of the "fasttext" repository as of June 5 2018 and is hosted
# at https://github.com/sidharthms/fastText.
setup(
    name='deepmatcher',
    description='A deep learning package for entity matching',
    long_description=long_description,
    version=VERSION,
    author='Sidharth Mudgal, Han Li',
    author_email='uwmagellan@gmail.com',
    url='http://deepmatcher.ml',
    license='BSD',
    packages=['deepmatcher', 'deepmatcher.data', 'deepmatcher.models'],
    python_requires='>=3.5',
    install_requires=[
<<<<<<< HEAD
        'torch==0.3.1', 'tqdm', 'pyprind', 'six', 'Cython', 'torchtext', 'nltk>=3.2.5',
        'fasttextmirror', 'pandas', 'scikit-learn'
=======
        'torch>=1.0', 'tqdm', 'pyprind', 'six', 'Cython', 'torchtext', 'nltk>=3.2.5',
        'fasttextmirror', 'pandas', 'dill'
>>>>>>> ccc22b63
    ])<|MERGE_RESOLUTION|>--- conflicted
+++ resolved
@@ -37,11 +37,6 @@
     packages=['deepmatcher', 'deepmatcher.data', 'deepmatcher.models'],
     python_requires='>=3.5',
     install_requires=[
-<<<<<<< HEAD
-        'torch==0.3.1', 'tqdm', 'pyprind', 'six', 'Cython', 'torchtext', 'nltk>=3.2.5',
-        'fasttextmirror', 'pandas', 'scikit-learn'
-=======
         'torch>=1.0', 'tqdm', 'pyprind', 'six', 'Cython', 'torchtext', 'nltk>=3.2.5',
-        'fasttextmirror', 'pandas', 'dill'
->>>>>>> ccc22b63
+        'fasttextmirror', 'pandas', 'dill', 'scikit-learn'
     ])